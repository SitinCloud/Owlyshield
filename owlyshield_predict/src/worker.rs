mod predictor {
    use crate::config::Config;
    use crate::predictions::prediction::input_tensors::PredictionRow;
    use crate::predictions::prediction::input_tensors::VecvecCappedF32;
    use crate::predictions::prediction::{PREDMTRXCOLS, PREDMTRXROWS};
    use crate::predictions::prediction_malware::TfLiteMalware;
    use crate::predictions::prediction_static::TfLiteStatic;
    use crate::process::ProcessRecord;

    pub trait PredictorHandler {
        fn predict(&mut self, precord: &ProcessRecord) -> Option<f32>;
    }

    pub struct PredictorHandlerBehavioural<'a> {
        config: &'a Config,
        pub timesteps: VecvecCappedF32,
        predictions_count: usize,
        tflite_malware: TfLiteMalware,
    }

    impl PredictorHandler for PredictorHandlerBehavioural<'_> {
        fn predict(&mut self, precord: &ProcessRecord) -> Option<f32> {
            let timestep = PredictionRow::from(precord);
            self.timesteps.push_row(timestep.to_vec_f32()).unwrap();
            if self.timesteps.rows_len() > 0 {
                if self.is_prediction_required(precord) {
                    let prediction = self.tflite_malware.make_prediction(&self.timesteps);
                    return Some(prediction);
                }
                self.predictions_count += 1;
            }
            None
        }
    }

    impl PredictorHandlerBehavioural<'_> {
        pub fn new(config: &Config) -> PredictorHandlerBehavioural {
            PredictorHandlerBehavioural {
                config,
                timesteps: VecvecCappedF32::new(PREDMTRXCOLS, PREDMTRXROWS),
                predictions_count: 0,
<<<<<<< HEAD
                tflite_malware: TfLiteMalware::new(config),
=======
                tflite_malware: TfLiteMalware::new(),
>>>>>>> 54b1df35
            }
        }
        fn is_prediction_required(&self, precord: &ProcessRecord) -> bool {
            if precord.bytes_written < 2_000_000
                || precord.files_opened.len() < 70
                || precord.files_written.len() < 40
            {
                false
            } else {
                match self.predictions_count {
<<<<<<< HEAD
                    0..=1 => precord.driver_msg_count % self.config.threshold_drivermsgs == 0,
                    2..=10 => {
=======
                    0..=3 => precord.driver_msg_count % self.config.threshold_drivermsgs == 0,
                    4..=10 => {
>>>>>>> 54b1df35
                        precord.driver_msg_count % (self.config.threshold_drivermsgs * 50) == 0
                    }
                    11..=50 => {
                        precord.driver_msg_count % (self.config.threshold_drivermsgs * 150) == 0
                    }
                    n if n > 100000 => false,
                    _ => precord.driver_msg_count % (self.config.threshold_drivermsgs * 300) == 0,
                }
            }
        }
    }

    pub struct PredictorHandlerStatic {
        predictor_static: TfLiteStatic,
        prediction: Option<f32>,
        is_prediction_calculated: bool,
    }

    impl PredictorHandler for PredictorHandlerStatic {
        fn predict(&mut self, precord: &ProcessRecord) -> Option<f32> {
            if !self.is_prediction_calculated {
                self.prediction = self.predictor_static.make_prediction(&precord.exepath);
                self.is_prediction_calculated = true;
            }
            self.prediction
        }
    }

    impl PredictorHandlerStatic {
<<<<<<< HEAD
        pub fn new(config: &Config) -> PredictorHandlerStatic {
            PredictorHandlerStatic {
                predictor_static: TfLiteStatic::new(config),
=======
        pub fn new() -> PredictorHandlerStatic {
            PredictorHandlerStatic {
                predictor_static: TfLiteStatic::new(),
>>>>>>> 54b1df35
                prediction: None,
                is_prediction_calculated: false
            }
        }
    }

    pub struct PredictorMalware<'a> {
        pub predictor_behavioural: PredictorHandlerBehavioural<'a>,
        pub predictor_static: PredictorHandlerStatic,
    }

    impl PredictorHandler for PredictorMalware<'_> {
        fn predict(&mut self, precord: &ProcessRecord) -> Option<f32> {
            let opt_pred_b = self.predictor_behavioural.predict(precord);
            let opt_pred_s = self.predictor_static.predict(precord);

            match (opt_pred_s, opt_pred_b) {
                (Some(pred_s), Some(pred_b)) => Some(self.ponderate_prediction(precord, pred_s, pred_b)),
                (Some(pred_s), None) => Some(pred_s),
                (None, Some(pred_b)) => Some(pred_b),
                _ => None
            }
        }
    }

    impl PredictorMalware<'_> {
<<<<<<< HEAD
        pub fn new(config: &Config) -> PredictorMalware {
            PredictorMalware {
                predictor_behavioural: PredictorHandlerBehavioural::new(config),
                predictor_static: PredictorHandlerStatic::new(config),
=======
        pub fn new<'a>(config: &'a Config) -> PredictorMalware<'a> {
            PredictorMalware {
                predictor_behavioural: PredictorHandlerBehavioural::new(config),
                predictor_static: PredictorHandlerStatic::new(),
>>>>>>> 54b1df35
            }
        }

        fn ponderate_prediction(&self, precord: &ProcessRecord, pred_s: f32, pred_b: f32) -> f32 {
            let ponderation = match precord.driver_msg_count {
                0..=20 => 0.0,
                21..=50 => 0.5,
                _ => 0.8
            };
            (1.0-ponderation) * pred_s + ponderation * pred_b
        }
    }
}

pub mod process_record_handling {
    use std::os::raw::c_ulonglong;
    use std::sync::mpsc::Sender;

    use bindings::Windows::Win32::System::Diagnostics::Debug::{
        DebugActiveProcess
    };

    use crate::actions_on_kill::ActionsOnKill;
    use crate::config::{Config, KillPolicy, Param};
    use crate::csvwriter::CsvWriter;
    use crate::predictions::prediction::input_tensors::PredictionRow;
    use crate::process::{ProcessRecord, ProcessState};
    use crate::worker::predictor::{
        PredictorHandler, PredictorMalware,
    };

    pub trait ProcessRecordIOHandler {
        fn handle_io(&mut self, process_record: &mut ProcessRecord);
    }

    pub struct ProcessRecordHandlerLive<'a> {
        config: &'a Config,
        tx_kill: Sender<c_ulonglong>,
        predictor_malware: PredictorMalware<'a>,
    }

    impl ProcessRecordIOHandler for ProcessRecordHandlerLive<'_> {
        fn handle_io(&mut self, precord: &mut ProcessRecord) {
            if let Some(prediction_behavioural) = self
                .predictor_malware
                .predict(precord)
            {
<<<<<<< HEAD
=======
                println!("{} - {}", precord.appname, prediction_behavioural);
>>>>>>> 54b1df35
                if prediction_behavioural > self.config.threshold_prediction
                    || precord.appname.contains("TEST-OLRANSOM")
                {
                    println!("Ransomware Suspected!!!");
                    eprintln!("precord.gid = {:?}", precord.gid);
                    println!("{}", precord.appname);
                    println!("with {} certainty", prediction_behavioural);
                    println!(
                        "\nSee {}\\threats for details.",
                        self.config[Param::DebugPath]
                    );
                    println!(
                        "\nPlease update {}\\exclusions.txt if it's a false positive",
                        self.config[Param::ConfigPath]
                    );

                    match self.config.get_kill_policy() {
                        KillPolicy::Suspend => {
                            if precord.process_state != ProcessState::Suspended {
                                try_suspend(precord);
                            }
                        }
                        KillPolicy::Kill => {
                            self.tx_kill.send(precord.gid).unwrap();
                        }
                        KillPolicy::DoNothing => {}
                    }
                    ActionsOnKill::new().run_actions(
                        &self.config,
                        precord,
                        &self.predictor_malware.predictor_behavioural.timesteps,
                        prediction_behavioural,
                    );
                }
            }
        }
    }

    impl<'a> ProcessRecordHandlerLive<'a> {
        pub fn new(
            config: &'a Config,
            tx_kill: Sender<c_ulonglong>,
        ) -> ProcessRecordHandlerLive<'a> {
            ProcessRecordHandlerLive {
                config,
                tx_kill,
                predictor_malware: PredictorMalware::new(config),
            }
        }
    }

    pub struct ProcessRecordHandlerReplay {
        // predictor_behavioural: PredictorHandlerBehavioural<'a>,
        csvwriter: CsvWriter,
        timesteps_stride: usize,
    }

    impl ProcessRecordIOHandler for ProcessRecordHandlerReplay {
        fn handle_io(&mut self, precord: &mut ProcessRecord) {
            let timestep = PredictionRow::from(precord);
            if precord.driver_msg_count % self.timesteps_stride == 0 {
                self.csvwriter
                    .write_debug_csv_files(&precord.appname, precord.gid, &timestep)
                    .expect("Cannot write csv learn file");
            }
            // if let Some(prediction) = self.predictor_behavioural.predict(precord) {
            // if prediction > self.config.threshold_prediction {
            //     println!("Record {}: {}", precord.appname, prediction);
            //     println!("########");
            // }
            // }
        }
    }

    impl ProcessRecordHandlerReplay {
        pub fn new(config: &Config) -> ProcessRecordHandlerReplay {
            ProcessRecordHandlerReplay {
                // predictor_behavioural: PredictorHandlerBehavioural::new(config),
                csvwriter: CsvWriter::from(config),
                timesteps_stride: config.timesteps_stride,
            }
        }
    }

    fn try_suspend(proc: &mut ProcessRecord) {
        proc.process_state = ProcessState::Suspended;
        for pid in &proc.pids {
            unsafe {
                DebugActiveProcess(*pid as u32);
            }
        }
    }
}

mod process_records {
    use std::collections::HashMap;
    use std::os::raw::c_ulonglong;

    use crate::process::ProcessRecord;

    pub struct ProcessRecords {
        pub process_records: HashMap<c_ulonglong, ProcessRecord>,
    }

    impl ProcessRecords {
        pub fn new() -> ProcessRecords {
            ProcessRecords {
                process_records: HashMap::new(),
            }
        }

        pub fn get_precord_by_gid(&self, gid: c_ulonglong) -> Option<&ProcessRecord> {
            self.process_records.get(&gid)
        }

        pub fn get_precord_mut_by_gid(&mut self, gid: c_ulonglong) -> Option<&mut ProcessRecord> {
            self.process_records.get_mut(&gid)
        }

        pub fn insert_precord(&mut self, gid: c_ulonglong, precord: ProcessRecord) {
            self.process_records.insert(gid, precord);
        }
    }
}

pub mod worker {
    use std::path::{Path, PathBuf};

    use bindings::Windows::Win32::Foundation::{CloseHandle, HINSTANCE, PSTR};
    use bindings::Windows::Win32::System::Diagnostics::Debug::GetLastError;
    use bindings::Windows::Win32::System::ProcessStatus::K32GetModuleFileNameExA;
    use bindings::Windows::Win32::System::Threading::{
        OpenProcess, PROCESS_QUERY_INFORMATION, PROCESS_VM_READ,
    };
    use windows::Handle;

    use crate::{IOMessage};
    use crate::config::{Config, Param};
    use crate::csvwriter::CsvWriter;
    use crate::process::ProcessRecord;
    use crate::whitelist::WhiteList;
    use crate::worker::process_record_handling::{
        ProcessRecordHandlerReplay, ProcessRecordIOHandler,
    };
    use crate::worker::process_records::ProcessRecords;

    pub trait IOMsgPostProcessor {
        fn postprocess(&mut self, iomsg: &mut IOMessage, precord: &ProcessRecord);
    }

    pub struct IOMsgPostProcessorWriter {
        csv_writer: CsvWriter,
    }

    impl IOMsgPostProcessor for IOMsgPostProcessorWriter {
        fn postprocess(&mut self, iomsg: &mut IOMessage, precord: &ProcessRecord) {
            iomsg.runtime_features.exepath = precord.exepath.clone();
            iomsg.runtime_features.exe_still_exists = true;
            let buf = rmp_serde::to_vec(&iomsg).unwrap();
            self.csv_writer
                .write_irp_csv_files(&buf)
                .expect("Cannot write irp file");
        }
    }

    impl IOMsgPostProcessorWriter {
        pub fn from(config: &Config) -> IOMsgPostProcessorWriter {
            let filename =
                &Path::new(&config[Param::DebugPath]).join(Path::new("drivermessages.txt"));
            IOMsgPostProcessorWriter {
                csv_writer: CsvWriter::from_path(filename),
            }
        }
    }

    pub struct Worker<'a> {
        whitelist: Option<&'a WhiteList>,
        process_records: ProcessRecords,
        process_record_handler: Option<Box<dyn ProcessRecordIOHandler + 'a>>,
        iomsg_postprocessors: Vec<Box<dyn IOMsgPostProcessor>>,
    }

    impl<'a> Worker<'a> {
        pub fn new() -> Worker<'a> {
            Worker {
                whitelist: None,
                process_records: ProcessRecords::new(),
                process_record_handler: None,
                iomsg_postprocessors: vec![],
            }
        }

        pub fn whitelist(mut self, whitelist: &'a WhiteList) -> Worker<'a> {
            self.whitelist = Some(&whitelist);
            self
        }

        pub fn process_record_handler(
            mut self,
            phandler: Box<dyn ProcessRecordIOHandler + 'a>,
        ) -> Worker<'a> {
            self.process_record_handler = Some(phandler);
            self
        }

        pub fn register_iomsg_postprocessor(
            mut self,
            postprecessor: Box<dyn IOMsgPostProcessor>,
        ) -> Worker<'a> {
            self.iomsg_postprocessors.push(postprecessor);
            self
        }

        pub fn build(self) -> Worker<'a> {
            self
        }

        pub fn new_replay(config: &'a Config, whitelist: &'a WhiteList) -> Worker<'a> {
            Worker {
                whitelist: Some(whitelist),
                process_records: ProcessRecords::new(),
                process_record_handler: Some(Box::new(ProcessRecordHandlerReplay::new(config))),
                iomsg_postprocessors: vec![],
            }
        }

        pub fn process_io(&mut self, iomsg: &mut IOMessage) {
            self.register_precord(iomsg);
            if let Some(precord) = self.process_records.get_precord_mut_by_gid(iomsg.gid) {
                precord.add_irp_record(iomsg);
                if let Some(process_record_handler) = &mut self.process_record_handler {
                    process_record_handler.handle_io(precord);
                }
                for postprocessor in &mut self.iomsg_postprocessors {
                    postprocessor.postprocess(iomsg, precord);
                }
            }
        }

        fn register_precord(&mut self, iomsg: &mut IOMessage) {
            match self.process_records.get_precord_by_gid(iomsg.gid) {
                None => {
                    if let Some(exepath) = self.exepath_from_pid(iomsg) {
                        let appname = self
                            .appname_from_exepath(&exepath)
                            .unwrap_or(String::from("DEFAULT"));
                        if !self.is_app_whitelisted(&appname) {
                            if !exepath
                                .parent()
                                .unwrap_or(Path::new("/"))
                                .starts_with(r"C:\Windows\System32")
                            {
                                let precord = ProcessRecord::from(
                                    iomsg,
                                    appname,
                                    exepath.clone(),
                                );
                                self.process_records.insert_precord(iomsg.gid, precord);
                            }
                        }
                    }
                }
                Some(_) => {}
            }
        }

        fn is_app_whitelisted(&self, appname: &str) -> bool {
            match self.whitelist {
                None => false,
                Some(wl) => wl.is_app_whitelisted(appname),
            }
        }

        fn exepath_from_pid(&self, iomsg: &IOMessage) -> Option<PathBuf> {
            let pid = iomsg.pid.clone() as u32;
            unsafe {
                let handle = OpenProcess(PROCESS_QUERY_INFORMATION | PROCESS_VM_READ, false, pid);
                if handle.is_invalid() || handle.0 == 0 {
<<<<<<< HEAD
=======
                    //println!("ERROR: Invalid Handle: {} - {}", drivermsg.pid, GetLastError().0);
>>>>>>> 54b1df35
                } else {
                    let mut buffer: Vec<u8> = Vec::new();
                    buffer.resize(1024, 0);
                    let res = K32GetModuleFileNameExA(
                        handle,
                        HINSTANCE(0),
                        PSTR(buffer.as_mut_ptr()),
                        1024,
                    );
                    if res == 0 {
                        let _errorcode = GetLastError().0;
                    } else {
                        let pathbuf = PathBuf::from(
                            String::from_utf8_unchecked(buffer).trim_matches(char::from(0)),
                        );
                        return Some(pathbuf);
                    }
                    CloseHandle(handle);
                }
            }
            None
        }

        fn appname_from_exepath(&self, exepath: &PathBuf) -> Option<String> {
            if let Some(filename) = exepath.file_name() {
                Some(filename.to_string_lossy().to_string())
            } else {
                None
            }
        }
    }
}<|MERGE_RESOLUTION|>--- conflicted
+++ resolved
@@ -39,11 +39,7 @@
                 config,
                 timesteps: VecvecCappedF32::new(PREDMTRXCOLS, PREDMTRXROWS),
                 predictions_count: 0,
-<<<<<<< HEAD
                 tflite_malware: TfLiteMalware::new(config),
-=======
-                tflite_malware: TfLiteMalware::new(),
->>>>>>> 54b1df35
             }
         }
         fn is_prediction_required(&self, precord: &ProcessRecord) -> bool {
@@ -54,13 +50,8 @@
                 false
             } else {
                 match self.predictions_count {
-<<<<<<< HEAD
                     0..=1 => precord.driver_msg_count % self.config.threshold_drivermsgs == 0,
                     2..=10 => {
-=======
-                    0..=3 => precord.driver_msg_count % self.config.threshold_drivermsgs == 0,
-                    4..=10 => {
->>>>>>> 54b1df35
                         precord.driver_msg_count % (self.config.threshold_drivermsgs * 50) == 0
                     }
                     11..=50 => {
@@ -90,15 +81,10 @@
     }
 
     impl PredictorHandlerStatic {
-<<<<<<< HEAD
+
         pub fn new(config: &Config) -> PredictorHandlerStatic {
             PredictorHandlerStatic {
                 predictor_static: TfLiteStatic::new(config),
-=======
-        pub fn new() -> PredictorHandlerStatic {
-            PredictorHandlerStatic {
-                predictor_static: TfLiteStatic::new(),
->>>>>>> 54b1df35
                 prediction: None,
                 is_prediction_calculated: false
             }
@@ -125,17 +111,10 @@
     }
 
     impl PredictorMalware<'_> {
-<<<<<<< HEAD
         pub fn new(config: &Config) -> PredictorMalware {
             PredictorMalware {
                 predictor_behavioural: PredictorHandlerBehavioural::new(config),
                 predictor_static: PredictorHandlerStatic::new(config),
-=======
-        pub fn new<'a>(config: &'a Config) -> PredictorMalware<'a> {
-            PredictorMalware {
-                predictor_behavioural: PredictorHandlerBehavioural::new(config),
-                predictor_static: PredictorHandlerStatic::new(),
->>>>>>> 54b1df35
             }
         }
 
@@ -183,10 +162,6 @@
                 .predictor_malware
                 .predict(precord)
             {
-<<<<<<< HEAD
-=======
-                println!("{} - {}", precord.appname, prediction_behavioural);
->>>>>>> 54b1df35
                 if prediction_behavioural > self.config.threshold_prediction
                     || precord.appname.contains("TEST-OLRANSOM")
                 {
@@ -465,10 +440,7 @@
             unsafe {
                 let handle = OpenProcess(PROCESS_QUERY_INFORMATION | PROCESS_VM_READ, false, pid);
                 if handle.is_invalid() || handle.0 == 0 {
-<<<<<<< HEAD
-=======
-                    //println!("ERROR: Invalid Handle: {} - {}", drivermsg.pid, GetLastError().0);
->>>>>>> 54b1df35
+                  //TODO 
                 } else {
                     let mut buffer: Vec<u8> = Vec::new();
                     buffer.resize(1024, 0);
